--- conflicted
+++ resolved
@@ -112,7 +112,6 @@
 
         Returns a 2-tuple of `(renderer, media_type)`
 
-<<<<<<< HEAD
         See: RFC 2616, Section 14 - http://www.w3.org/Protocols/rfc2616/rfc2616-sec14.html
         """
         # Check the acceptable media types against each renderer,
@@ -163,10 +162,7 @@
         return self.renderers[0]
 
 
-class ImmediateResponse(Response, BaseException):
-=======
-class ErrorResponse(Exception):
->>>>>>> ba1e3b46
+class ImmediateResponse(Response, Exception):
     """
     A subclass of :class:`Response` used to abort the current request handling.
     """
