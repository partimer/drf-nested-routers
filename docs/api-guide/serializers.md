<a class="github" href="serializers.py"></a>

# Serializers

> Expanding the usefulness of the serializers is something that we would
like to address. However, it's not a trivial problem, and it
will take some serious design work.
>
> &mdash; Russell Keith-Magee, [Django users group][cite]

Serializers allow complex data such as querysets and model instances to be converted to native python datatypes that can then be easily rendered into `JSON`, `XML` or other content types.  Serializers also provide deserialization, allowing parsed data to be converted back into complex types, after first validating the incoming data.

REST framework's serializers work very similarly to Django's `Form` and `ModelForm` classes.  It provides a `Serializer` class which gives you a powerful, generic way to control the output of your responses, as well as a `ModelSerializer` class which provides a useful shortcut for creating serializers that deal with model instances and querysets.

## Declaring Serializers

Let's start by creating a simple object we can use for example purposes:

    class Comment(object):
        def __init__(self, email, content, created=None):
            self.email = email
            self.content = content
            self.created = created or datetime.datetime.now()
    
    comment = Comment(email='leila@example.com', content='foo bar')

We'll declare a serializer that we can use to serialize and deserialize `Comment` objects.

Declaring a serializer looks very similar to declaring a form:

    class CommentSerializer(serializers.Serializer):
        email = serializers.EmailField()
        content = serializers.CharField(max_length=200)
        created = serializers.DateTimeField()

        def restore_object(self, attrs, instance=None):
            """
            Given a dictionary of deserialized field values, either update
            an existing model instance, or create a new model instance.
            """
            if instance is not None:
                instance.title = attrs.get('title', instance.title)
                instance.content = attrs.get('content', instance.content)
                instance.created = attrs.get('created', instance.created)
                return instance
            return Comment(**attrs) 

The first part of serializer class defines the fields that get serialized/deserialized.  The `restore_object` method defines how fully fledged instances get created when deserializing data.

The `restore_object` method is optional, and is only required if we want our serializer to support deserialization into fully fledged object instances.  If we don't define this method, then deserializing data will simply return a dictionary of items.

## Serializing objects

We can now use `CommentSerializer` to serialize a comment, or list of comments.  Again, using the `Serializer` class looks a lot like using a `Form` class.

    serializer = CommentSerializer(comment)
    serializer.data
    # {'email': u'leila@example.com', 'content': u'foo bar', 'created': datetime.datetime(2012, 8, 22, 16, 20, 9, 822774)}

At this point we've translated the model instance into python native datatypes.  To finalise the serialization process we render the data into `json`.

    stream = JSONRenderer().render(data)
    stream
    # '{"email": "leila@example.com", "content": "foo bar", "created": "2012-08-22T16:20:09.822"}'

## Deserializing objects
        
Deserialization is similar.  First we parse a stream into python native datatypes... 

    data = JSONParser().parse(stream)

...then we restore those native datatypes into a fully populated object instance.

    serializer = CommentSerializer(data=data)
    serializer.is_valid()
    # True
    serializer.object
    # <Comment object at 0x10633b2d0>
    >>> serializer.deserialize('json', stream)

When deserializing data, we can either create a new instance, or update an existing instance.

    serializer = CommentSerializer(data=data)           # Create new instance
    serializer = CommentSerializer(comment, data=data)  # Update `instance`

By default, serializers must be passed values for all required fields or they will throw validation errors.  You can use the `partial` argument in order to allow partial updates.

    serializer = CommentSerializer(comment, data={'content': u'foo bar'}, partial=True)  # Update `instance` with partial data

## Validation

When deserializing data, you always need to call `is_valid()` before attempting to access the deserialized object.  If any validation errors occur, the `.errors` property will contain a dictionary representing the resulting error messages.  For example:

    serializer = CommentSerializer(data={'email': 'foobar', 'content': 'baz'})
    serializer.is_valid()
    # False
    serializer.errors
    # {'email': [u'Enter a valid e-mail address.'], 'created': [u'This field is required.']}

Each key in the dictionary will be the field name, and the values will be lists of strings of any error messages corresponding to that field.  The `non_field_errors` key may also be present, and will list any general validation errors.

When deserializing a list of items, errors will be returned as a list of dictionaries representing each of the deserialized items.

#### Field-level validation

You can specify custom field-level validation by adding `.validate_<fieldname>` methods to your `Serializer` subclass. These are analagous to `.clean_<fieldname>` methods on Django forms, but accept slightly different arguments.

They take a dictionary of deserialized attributes as a first argument, and the field name in that dictionary as a second argument (which will be either the name of the field or the value of the `source` argument to the field, if one was provided).

Your `validate_<fieldname>` methods should either just return the `attrs` dictionary or raise a `ValidationError`. For example:

    from rest_framework import serializers

    class BlogPostSerializer(serializers.Serializer):
        title = serializers.CharField(max_length=100)
        content = serializers.CharField()

        def validate_title(self, attrs, source):
            """
            Check that the blog post is about Django.
            """
            value = attrs[source]
            if "django" not in value.lower():
                raise serializers.ValidationError("Blog post is not about Django")
            return attrs

#### Object-level validation

To do any other validation that requires access to multiple fields, add a method called `.validate()` to your `Serializer` subclass. This method takes a single argument, which is the `attrs` dictionary. It should raise a `ValidationError` if necessary, or just return `attrs`.  For example:

    from rest_framework import serializers

    class EventSerializer(serializers.Serializer):
        description = serializers.CharField(max_length=100)
        start = serializers.DateTimeField()
        finish = serializers.DateTimeField()

        def validate(self, attrs):
            """
            Check that the start is before the stop.
            """
            if attrs['start'] < attrs['finish']:
                raise serializers.ValidationError("finish must occur after start")
            return attrs

## Saving object state

To save the deserialized objects created by a serializer, call the `.save()` method:

    if serializer.is_valid():
        serializer.save()

The default behavior of the method is to simply call `.save()` on the deserialized object instance.  You can override the default save behaviour by overriding the `.save_object(obj)` method on the serializer class.

The generic views provided by REST framework call the `.save()` method when updating or creating entities.  

## Dealing with nested objects

The previous examples are fine for dealing with objects that only have simple datatypes, but sometimes we also need to be able to represent more complex objects, where some of the attributes of an object might not be simple datatypes such as strings, dates or integers.

The `Serializer` class is itself a type of `Field`, and can be used to represent relationships where one object type is nested inside another.

    class UserSerializer(serializers.Serializer):
        email = serializers.EmailField()
        username = serializers.CharField(max_length=100)

    class CommentSerializer(serializers.Serializer):
        user = UserSerializer()
        content = serializers.CharField(max_length=200)
        created = serializers.DateTimeField()

If a nested representation may optionally accept the `None` value you should pass the `required=False` flag to the nested serializer.

    class CommentSerializer(serializers.Serializer):
        user = UserSerializer(required=False)  # May be an anonymous user.
        content = serializers.CharField(max_length=200)
        created = serializers.DateTimeField()

Similarly if a nested representation should be a list of items, you should the `many=True` flag to the nested serialized.

    class CommentSerializer(serializers.Serializer):
        user = UserSerializer(required=False)
        edits = EditItemSerializer(many=True)  # A nested list of 'edit' items.
        content = serializers.CharField(max_length=200)
        created = serializers.DateTimeField()

---

**Note**: Nested serializers are only suitable for read-only representations, as there are cases where they would have ambiguous or non-obvious behavior if used when updating instances.  For read-write representations you should always use a flat representation, by using one of the `RelatedField` subclasses.

---

## Dealing with multiple objects

The `Serializer` class can also handle serializing or deserializing lists of objects.

#### Serializing multiple objects

To serialize a queryset or list of objects instead of a single object instance, you should pass the `many=True` flag when instantiating the serializer.  You can then pass a queryset or list of objects to be serialized.

    queryset = Book.objects.all()
    serializer = BookSerializer(queryset, many=True)
    serializer.data
    # [
    #     {'id': 0, 'title': 'The electric kool-aid acid test', 'author': 'Tom Wolfe'},
    #     {'id': 1, 'title': 'If this is a man', 'author': 'Primo Levi'},
    #     {'id': 2, 'title': 'The wind-up bird chronicle', 'author': 'Haruki Murakami'}
    # ]

#### Deserializing multiple objects for creation

To deserialize a list of object data, and create multiple object instances in a single pass, you should also set the `many=True` flag, and pass a list of data to be deserialized.

This allows you to write views that create multiple items when a `POST` request is made.

For example:

    data = [
        {'title': 'The bell jar', 'author': 'Sylvia Plath'},
        {'title': 'For whom the bell tolls', 'author': 'Ernest Hemingway'}
    ]
    serializer = BookSerializer(data=data, many=True)
    serializer.is_valid()
    # True
    serializer.save()  # `.save()` will be called on each deserialized instance

#### Deserializing multiple objects for update

You can also deserialize a list of objects as part of a bulk update of multiple existing items.
In this case you need to supply both an existing list or queryset of items, as well as a list of data to update those items with.

This allows you to write views that update or create multiple items when a `PUT` request is made.

    # Capitalizing the titles of the books
    queryset = Book.objects.all()
    data = [
        {'id': 3, 'title': 'The Bell Jar', 'author': 'Sylvia Plath'},
        {'id': 4, 'title': 'For Whom the Bell Tolls', 'author': 'Ernest Hemingway'}
    ]
    serializer = BookSerializer(queryset, data=data, many=True)
    serializer.is_valid()
    # True
    serialize.save()  # `.save()` will be called on each updated or newly created instance.

By default bulk updates will be limited to updating instances that already exist in the provided queryset.

<<<<<<< HEAD
When performing a bulk update you may want any items that are not present in the incoming data to be deleted.  To do so, pass `allow_add_remove=True` to the serializer.
=======
When performing a bulk update you may want to allow new items to be created, and missing items to be deleted.  To do so, pass `allow_add_remove=True` to the serializer.
>>>>>>> 23289b02

    serializer = BookSerializer(queryset, data=data, many=True, allow_add_remove=True)
    serializer.is_valid()
    # True
    serializer.save()  # `.save()` will be called on updated or newly created instances.
                       # `.delete()` will be called on any other items in the `queryset`.

<<<<<<< HEAD
Passing `allow_add_remove=True` ensures that any update operations will completely overwrite the existing queryset, rather than simply updating any objects found in the incoming data. 
=======
Passing `allow_add_remove=True` ensures that any update operations will completely overwrite the existing queryset, rather than simply updating existing objects. 
>>>>>>> 23289b02

#### How identity is determined when performing bulk updates

Performing a bulk update is slightly more complicated than performing a bulk creation, because the serializer needs a way to determine how the items in the incoming data should be matched against the existing object instances.

By default the serializer class will use the `id` key on the incoming data to determine the canonical identity of an object.  If you need to change this behavior you should override the `get_identity` method on the `Serializer` class.  For example:

    class AccountSerializer(serializers.Serializer):
        slug = serializers.CharField(max_length=100)
        created = serializers.DateTimeField()
        ...  # Various other fields
        
        def get_identity(self, data):
            """
            This hook is required for bulk update.
            We need to override the default, to use the slug as the identity.
            
            Note that the data has not yet been validated at this point,
            so we need to deal gracefully with incorrect datatypes.
            """
            try:
                return data.get('slug', None)
            except AttributeError:
                return None

To map the incoming data items to their corresponding object instances, the `.get_identity()` method will be called both against the incoming data, and against the serialized representation of the existing objects.

## Including extra context

There are some cases where you need to provide extra context to the serializer in addition to the object being serialized.  One common case is if you're using a serializer that includes hyperlinked relations, which requires the serializer to have access to the current request so that it can properly generate fully qualified URLs.

You can provide arbitrary additional context by passing a `context` argument when instantiating the serializer. For example:

    serializer = AccountSerializer(account, context={'request': request})
    serializer.data
    # {'id': 6, 'owner': u'denvercoder9', 'created': datetime.datetime(2013, 2, 12, 09, 44, 56, 678870), 'details': 'http://example.com/accounts/6/details'}

The context dictionary can be used within any serializer field logic, such as a custom `.to_native()` method, by accessing the `self.context` attribute.

---

# ModelSerializers

Often you'll want serializer classes that map closely to model definitions.
The `ModelSerializer` class lets you automatically create a Serializer class with fields that correspond to the Model fields.

    class AccountSerializer(serializers.ModelSerializer):
        class Meta:
            model = Account

By default, all the model fields on the class will be mapped to corresponding serializer fields.

Any foreign keys on the model will be mapped to `PrimaryKeyRelatedField` if you're using a `ModelSerializer`, or `HyperlinkedRelatedField` if you're using a `HyperlinkedModelSerializer`.

## Specifying fields explicitly 

You can add extra fields to a `ModelSerializer` or override the default fields by declaring fields on the class, just as you would for a `Serializer` class.

    class AccountSerializer(serializers.ModelSerializer):
        url = serializers.CharField(source='get_absolute_url', read_only=True)
        groups = serializers.PrimaryKeyRelatedField(many=True)

        class Meta:
            model = Account

Extra fields can correspond to any property or callable on the model.

## Relational fields

When serializing model instances, there are a number of different ways you might choose to represent relationships.  The default representation for `ModelSerializer` is to use the primary keys of the related instances.

Alternative representations include serializing using hyperlinks, serializing complete nested representations, or serializing with a custom representation.

For full details see the [serializer relations][relations] documentation.

## Specifying which fields should be included

If you only want a subset of the default fields to be used in a model serializer, you can do so using `fields` or `exclude` options, just as you would with a `ModelForm`.

For example:

    class AccountSerializer(serializers.ModelSerializer):
        class Meta:
            model = Account
            exclude = ('id',)

## Specifiying nested serialization

The default `ModelSerializer` uses primary keys for relationships, but you can also easily generate nested representations using the `depth` option:

    class AccountSerializer(serializers.ModelSerializer):
        class Meta:
            model = Account
            exclude = ('id',)
            depth = 1

The `depth` option should be set to an integer value that indicates the depth of relationships that should be traversed before reverting to a flat representation.

## Specifying which fields should be read-only 

You may wish to specify multiple fields as read-only. Instead of adding each field explicitly with the `read_only=True` attribute, you may use the `read_only_fields` Meta option, like so:

    class AccountSerializer(serializers.ModelSerializer):
        class Meta:
            model = Account
            read_only_fields = ('created', 'modified')

## Customising the default fields

You can create customized subclasses of `ModelSerializer` that use a different set of default fields for the representation, by overriding various `get_<field_type>_field` methods.

Each of these methods may either return a field or serializer instance, or `None`.

### get_pk_field

**Signature**: `.get_pk_field(self, model_field)`

Returns the field instance that should be used to represent the pk field.

### get_nested_field

**Signature**: `.get_nested_field(self, model_field)`

Returns the field instance that should be used to represent a related field when `depth` is specified as being non-zero.

### get_related_field

**Signature**: `.get_related_field(self, model_field, to_many=False)`

Returns the field instance that should be used to represent a related field when `depth` is not specified, or when nested representations are being used and the depth reaches zero.

### get_field

**Signature**: `.get_field(self, model_field)`

Returns the field instance that should be used for non-relational, non-pk fields.

### Example:

The following custom model serializer could be used as a base class for model serializers that should always exclude the pk by default.

    class NoPKModelSerializer(serializers.ModelSerializer):
        def get_pk_field(self, model_field):
            return None



[cite]: https://groups.google.com/d/topic/django-users/sVFaOfQi4wY/discussion
[relations]: relations.md<|MERGE_RESOLUTION|>--- conflicted
+++ resolved
@@ -244,11 +244,7 @@
 
 By default bulk updates will be limited to updating instances that already exist in the provided queryset.
 
-<<<<<<< HEAD
-When performing a bulk update you may want any items that are not present in the incoming data to be deleted.  To do so, pass `allow_add_remove=True` to the serializer.
-=======
 When performing a bulk update you may want to allow new items to be created, and missing items to be deleted.  To do so, pass `allow_add_remove=True` to the serializer.
->>>>>>> 23289b02
 
     serializer = BookSerializer(queryset, data=data, many=True, allow_add_remove=True)
     serializer.is_valid()
@@ -256,11 +252,7 @@
     serializer.save()  # `.save()` will be called on updated or newly created instances.
                        # `.delete()` will be called on any other items in the `queryset`.
 
-<<<<<<< HEAD
-Passing `allow_add_remove=True` ensures that any update operations will completely overwrite the existing queryset, rather than simply updating any objects found in the incoming data. 
-=======
-Passing `allow_add_remove=True` ensures that any update operations will completely overwrite the existing queryset, rather than simply updating existing objects. 
->>>>>>> 23289b02
+Passing `allow_add_remove=True` ensures that any update operations will completely overwrite the existing queryset, rather than simply updating existing objects.
 
 #### How identity is determined when performing bulk updates
 
